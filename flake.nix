{
  description = "Rust development shell with Fenix and tectonic for document rendering";

  inputs = {
    nixpkgs.url      = "github:NixOS/nixpkgs/nixos-unstable";
    flake-utils.url  = "github:numtide/flake-utils";
    fenix.url        = "github:nix-community/fenix";
    rust-overlay.url = "github:oxalica/rust-overlay";
  };

  outputs = { self, nixpkgs, flake-utils, fenix, rust-overlay, ... }:
    flake-utils.lib.eachDefaultSystem (system:
      let
        pkgs = import nixpkgs {
          inherit system;
          overlays = [ fenix.overlays.default rust-overlay.overlays.default ];
        };
        lib = pkgs.lib;

        # Fenix-provided stable Rust and analyzer
        stableToolchain = fenix.packages.${system}.complete.toolchain;
        rustAnalyzer    = fenix.packages.${system}.latest.rust-analyzer;
        libPath = with pkgs; lib.makeLibraryPath [
          wayland-protocols
          wayland
          libxkbcommon
          libGL
        ];
      in {
        devShells.default = pkgs.mkShell {
          name = "rust-dev-shell";

          buildInputs = with pkgs; lib.flatten [
            stableToolchain
            rustAnalyzer
<<<<<<< HEAD
            cargo-expand    # Inspect expanded macros
            nushell         # Friendly REPL shell

            tectonic        # LaTeX to PDF
            poppler_utils   # PDF utilities (pdftocairo, etc.)
=======
            cargo-expand
            nushell

            tectonic
            poppler_utils
>>>>>>> abc17c66

            u-config
            wayland
            wayland-protocols
          ];

          shellHook = ''
            echo "Using Rust toolchain: $(rustc --version)"
            # Isolate Cargo and Rustup directories in your home
            export CARGO_HOME="$HOME/.cargo"
            export RUSTUP_HOME="$HOME/.rustup"

            export LD_LIBRARY_PATH="${libPath}"
<<<<<<< HEAD

=======
>>>>>>> abc17c66
            mkdir -p "$CARGO_HOME" "$RUSTUP_HOME"

            # Launch nushell as login shell
            exec nu --login
          '';
        };
      }
    );
}<|MERGE_RESOLUTION|>--- conflicted
+++ resolved
@@ -33,19 +33,16 @@
           buildInputs = with pkgs; lib.flatten [
             stableToolchain
             rustAnalyzer
-<<<<<<< HEAD
             cargo-expand    # Inspect expanded macros
             nushell         # Friendly REPL shell
 
             tectonic        # LaTeX to PDF
             poppler_utils   # PDF utilities (pdftocairo, etc.)
-=======
             cargo-expand
             nushell
 
             tectonic
             poppler_utils
->>>>>>> abc17c66
 
             u-config
             wayland
@@ -59,10 +56,7 @@
             export RUSTUP_HOME="$HOME/.rustup"
 
             export LD_LIBRARY_PATH="${libPath}"
-<<<<<<< HEAD
 
-=======
->>>>>>> abc17c66
             mkdir -p "$CARGO_HOME" "$RUSTUP_HOME"
 
             # Launch nushell as login shell
